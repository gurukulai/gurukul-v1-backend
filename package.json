{
  "name": "Gurukul-Backend",
  "version": "0.0.1",
  "description": "",
  "author": "",
  "private": true,
  "license": "UNLICENSED",
  "scripts": {
    "build": "nest build",
    "format": "prettier --write \"src/**/*.ts\" \"test/**/*.ts\"",
    "start": "node --max-old-space-size=2048 node_modules/.bin/nest start",
    "start:dev": "nest start --watch",
    "start:debug": "nest start --debug --watch",
    "start:prod": "node dist/main",
    "lint": "eslint \"{src,apps,libs,test}/**/*.ts\" --fix",
    "test": "jest",
    "test:watch": "jest --watch",
    "test:cov": "jest --coverage",
    "test:debug": "node --inspect-brk -r tsconfig-paths/register -r ts-node/register node_modules/.bin/jest --runInBand",
    "test:e2e": "jest --config ./test/jest-e2e.json",
    "prepare": "husky"
  },
  "lint-staged": {
    "*.{js,ts,json,md}": [
      "prettier --write"
    ]
  },
  "dependencies": {
    "@langchain/openai": "^0.5.13",
    "@nestjs/common": "^11.1.3",
    "@nestjs/config": "^4.0.2",
    "@nestjs/core": "^11.1.3",
    "@nestjs/platform-express": "^11.0.1",
    "@prisma/client": "^6.10.0",
    "@supabase/supabase-js": "^2.50.0",
    "axios": "^1.10.0",
    "langchain": "^0.3.28",
<<<<<<< HEAD
    "node-fetch": "^2.6.7",
=======
    "llm-chain": "^0.1.6",
>>>>>>> 0cb3fb15
    "openai": "^5.5.1",
    "reflect-metadata": "^0.2.2",
    "rxjs": "^7.8.1"
  },
  "devDependencies": {
    "@eslint/eslintrc": "^3.2.0",
    "@eslint/js": "^9.18.0",
    "@nestjs/cli": "^11.0.0",
    "@nestjs/schematics": "^11.0.0",
    "@nestjs/testing": "^11.0.1",
    "@swc/cli": "^0.6.0",
    "@swc/core": "^1.10.7",
    "@types/axios": "^0.14.4",
    "@types/express": "^5.0.0",
    "@types/jest": "^29.5.14",
    "@types/node": "^22.10.7",
    "@types/supertest": "^6.0.2",
    "eslint": "^9.18.0",
    "eslint-config-prettier": "^10.0.1",
    "eslint-plugin-prettier": "^5.2.2",
    "globals": "^16.0.0",
    "husky": "^9.1.7",
    "jest": "^29.7.0",
    "lint-staged": "^16.1.2",
    "prettier": "^3.4.2",
    "prisma": "^6.9.0",
    "source-map-support": "^0.5.21",
    "supertest": "^7.0.0",
    "ts-jest": "^29.2.5",
    "ts-loader": "^9.5.2",
    "ts-node": "^10.9.2",
    "tsconfig-paths": "^4.2.0",
    "typescript": "^5.7.3",
    "typescript-eslint": "^8.20.0"
  },
  "jest": {
    "moduleFileExtensions": [
      "js",
      "json",
      "ts"
    ],
    "rootDir": "src",
    "testRegex": ".*\\.spec\\.ts$",
    "transform": {
      "^.+\\.(t|j)s$": "ts-jest"
    },
    "collectCoverageFrom": [
      "**/*.(t|j)s"
    ],
    "coverageDirectory": "../coverage",
    "testEnvironment": "node"
  }
}<|MERGE_RESOLUTION|>--- conflicted
+++ resolved
@@ -35,11 +35,8 @@
     "@supabase/supabase-js": "^2.50.0",
     "axios": "^1.10.0",
     "langchain": "^0.3.28",
-<<<<<<< HEAD
+    "llm-chain": "^0.1.6",
     "node-fetch": "^2.6.7",
-=======
-    "llm-chain": "^0.1.6",
->>>>>>> 0cb3fb15
     "openai": "^5.5.1",
     "reflect-metadata": "^0.2.2",
     "rxjs": "^7.8.1"
