--- conflicted
+++ resolved
@@ -6,10 +6,6 @@
 } from '../ai-personas/interfaces/ai-persona.interface';
 import { WhatsappWebhookPayload } from './interfaces/whatsapp.interface';
 import { UserService } from '../user/user.service';
-<<<<<<< HEAD
-// import { LlmService } from '../llm/llm.service'; // Commented out as it's not currently used
-=======
->>>>>>> 0cb3fb15
 import axios from 'axios';
 
 @Injectable()
@@ -22,10 +18,6 @@
     // private readonly prisma: PrismaService,
     private readonly aiPersonasService: AiPersonasService,
     private readonly userService: UserService,
-<<<<<<< HEAD
-    // private readonly llmService: LlmService, // Commented out as it's not currently used
-=======
->>>>>>> 0cb3fb15
   ) {
     if (!this.PHONE_NUMBER_ID || !this.ACCESS_TOKEN) {
       throw new Error(
