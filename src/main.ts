import { NestFactory } from '@nestjs/core';
import { AppModule } from './app.module';

async function bootstrap() {
  const app = await NestFactory.create(AppModule);

  // Enable CORS for frontend communication
  app.enableCors({
    origin: [
      'http://localhost:8080',
      'http://localhost:8081',
      'http://localhost:3000',
<<<<<<< HEAD
=======
      'http://localhost:5173',
      'https://gurukul-v1-frontend.vercel.app',
>>>>>>> 0cb3fb15
    ],
    methods: ['GET', 'POST', 'PUT', 'DELETE', 'OPTIONS'],
    allowedHeaders: [
      'Content-Type',
      'Authorization',
      'Cache-Control',
      'Pragma',
    ],
    credentials: true,
  });

<<<<<<< HEAD
  await app.listen(process.env.PORT ?? 8080);
=======
  await app.listen(process.env.PORT ?? 3000);
>>>>>>> 0cb3fb15
}
void bootstrap();<|MERGE_RESOLUTION|>--- conflicted
+++ resolved
@@ -10,11 +10,8 @@
       'http://localhost:8080',
       'http://localhost:8081',
       'http://localhost:3000',
-<<<<<<< HEAD
-=======
       'http://localhost:5173',
       'https://gurukul-v1-frontend.vercel.app',
->>>>>>> 0cb3fb15
     ],
     methods: ['GET', 'POST', 'PUT', 'DELETE', 'OPTIONS'],
     allowedHeaders: [
@@ -26,10 +23,6 @@
     credentials: true,
   });
 
-<<<<<<< HEAD
-  await app.listen(process.env.PORT ?? 8080);
-=======
   await app.listen(process.env.PORT ?? 3000);
->>>>>>> 0cb3fb15
 }
 void bootstrap();